--- conflicted
+++ resolved
@@ -3,20 +3,12 @@
 and reproduce radiomics experiments on these six datasets and two other
 public datasets. The six public datasets are described in the following paper:
 
-<<<<<<< HEAD
 ``Starmans, M. P. A. et al. (2021). The WORC* database: MRI and CT scans, segmentations, and clinical labels for 932 patients from six radiomics studies. Submitted, preprint available from https://doi.org/10.1101/2021.08.19.21262238``
-=======
-``Starmans, M. P. A. et al. (2021). The WORC* database: MRI and CT scans, segmentations, and clinical labels for 932 patients from six radiomics studies, Submitted, Preprint available at https://doi.org/10.1101/2021.08.19.21262238.``
->>>>>>> 8372b877
 
 The data used for six of the datasets can be found at https://xnat.bmia.nl/data/projects/worc.
 
-<<<<<<< HEAD
 The experiments are described in the following paper:
 ``Starmans, M. P. A. et al. (2021). Reproducible radiomics through automated machine learning validated on twelve clinical applications. Submitted, preprint available from https://arxiv.org/abs/2108.08618.``
-=======
-``Starmans, M. P. A. et al. (2021). Reproducible radiomics through automated machine learning validated on twelve clinical applications, Submitted, Preprint available at https://arxiv.org/abs/2108.08618.``
->>>>>>> 8372b877
 
 ## License
 When using parts of this code or the above datasets, please cite the two
